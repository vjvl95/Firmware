/****************************************************************************
 *
 *   Copyright (C) 2013 Anton Babushkin. All rights reserved.
 *   Author: 	Anton Babushkin	<rk3dov@gmail.com>
 *
 * Redistribution and use in source and binary forms, with or without
 * modification, are permitted provided that the following conditions
 * are met:
 *
 * 1. Redistributions of source code must retain the above copyright
 *    notice, this list of conditions and the following disclaimer.
 * 2. Redistributions in binary form must reproduce the above copyright
 *    notice, this list of conditions and the following disclaimer in
 *    the documentation and/or other materials provided with the
 *    distribution.
 * 3. Neither the name PX4 nor the names of its contributors may be
 *    used to endorse or promote products derived from this software
 *    without specific prior written permission.
 *
 * THIS SOFTWARE IS PROVIDED BY THE COPYRIGHT HOLDERS AND CONTRIBUTORS
 * "AS IS" AND ANY EXPRESS OR IMPLIED WARRANTIES, INCLUDING, BUT NOT
 * LIMITED TO, THE IMPLIED WARRANTIES OF MERCHANTABILITY AND FITNESS
 * FOR A PARTICULAR PURPOSE ARE DISCLAIMED. IN NO EVENT SHALL THE
 * COPYRIGHT OWNER OR CONTRIBUTORS BE LIABLE FOR ANY DIRECT, INDIRECT,
 * INCIDENTAL, SPECIAL, EXEMPLARY, OR CONSEQUENTIAL DAMAGES (INCLUDING,
 * BUT NOT LIMITED TO, PROCUREMENT OF SUBSTITUTE GOODS OR SERVICES; LOSS
 * OF USE, DATA, OR PROFITS; OR BUSINESS INTERRUPTION) HOWEVER CAUSED
 * AND ON ANY THEORY OF LIABILITY, WHETHER IN CONTRACT, STRICT
 * LIABILITY, OR TORT (INCLUDING NEGLIGENCE OR OTHERWISE) ARISING IN
 * ANY WAY OUT OF THE USE OF THIS SOFTWARE, EVEN IF ADVISED OF THE
 * POSSIBILITY OF SUCH DAMAGE.
 *
 ****************************************************************************/

/*
 * @file position_estimator_inav_params.h
 *
 * Parameters for Position Estimator
 */

#include <systemlib/param/param.h>

struct position_estimator_inav_params {
	float w_z_baro;
	float w_z_gps_p;
	float w_z_sonar;
	float w_xy_gps_p;
	float w_xy_gps_v;
	float w_xy_flow;
	float w_xy_res_v;
	float w_gps_flow;
	float w_acc_bias;
	float flow_k;
	float flow_q_min;
	float sonar_filt;
	float sonar_err;
	float land_t;
	float land_disp;
	float land_thr;
<<<<<<< HEAD
	int32_t no_vision;
=======
	float delay_gps;
>>>>>>> 8f957aeb
};

struct position_estimator_inav_param_handles {
	param_t w_z_baro;
	param_t w_z_gps_p;
	param_t w_z_sonar;
	param_t w_xy_gps_p;
	param_t w_xy_gps_v;
	param_t w_xy_flow;
	param_t w_xy_res_v;
	param_t w_gps_flow;
	param_t w_acc_bias;
	param_t flow_k;
	param_t flow_q_min;
	param_t sonar_filt;
	param_t sonar_err;
	param_t land_t;
	param_t land_disp;
	param_t land_thr;
<<<<<<< HEAD
	param_t no_vision;
=======
	param_t delay_gps;
>>>>>>> 8f957aeb
};

#define CBRK_NO_VISION	328754

/**
 * Initialize all parameter handles and values
 *
 */
int parameters_init(struct position_estimator_inav_param_handles *h);

/**
 * Update all parameters
 *
 */
int parameters_update(const struct position_estimator_inav_param_handles *h, struct position_estimator_inav_params *p);<|MERGE_RESOLUTION|>--- conflicted
+++ resolved
@@ -1,7 +1,6 @@
 /****************************************************************************
  *
- *   Copyright (C) 2013 Anton Babushkin. All rights reserved.
- *   Author: 	Anton Babushkin	<rk3dov@gmail.com>
+ *   Copyright (c) 2013, 2014 PX4 Development Team. All rights reserved.
  *
  * Redistribution and use in source and binary forms, with or without
  * modification, are permitted provided that the following conditions
@@ -33,9 +32,11 @@
  ****************************************************************************/
 
 /*
- * @file position_estimator_inav_params.h
+ * @file position_estimator_inav_params.c
  *
- * Parameters for Position Estimator
+ * @author Anton Babushkin <rk3dov@gmail.com>
+ *
+ * Parameters definition for position_estimator_inav
  */
 
 #include <systemlib/param/param.h>
@@ -57,11 +58,8 @@
 	float land_t;
 	float land_disp;
 	float land_thr;
-<<<<<<< HEAD
 	int32_t no_vision;
-=======
 	float delay_gps;
->>>>>>> 8f957aeb
 };
 
 struct position_estimator_inav_param_handles {
@@ -81,14 +79,11 @@
 	param_t land_t;
 	param_t land_disp;
 	param_t land_thr;
-<<<<<<< HEAD
 	param_t no_vision;
-=======
 	param_t delay_gps;
->>>>>>> 8f957aeb
 };
 
-#define CBRK_NO_VISION	328754
+#define CBRK_NO_VISION_KEY	328754
 
 /**
  * Initialize all parameter handles and values
